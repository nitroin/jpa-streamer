<?xml version="1.0" encoding="UTF-8"?>
<project xmlns="http://maven.apache.org/POM/4.0.0"
         xmlns:xsi="http://www.w3.org/2001/XMLSchema-instance"
         xsi:schemaLocation="http://maven.apache.org/POM/4.0.0 http://maven.apache.org/xsd/maven-4.0.0.xsd">
    <parent>
        <groupId>com.speedment.jpastreamer</groupId>
        <artifactId>jpastreamer-parent</artifactId>
        <version>0.1.0</version>
    </parent>

    <modelVersion>4.0.0</modelVersion>
    <artifactId>provider</artifactId>
    <packaging>pom</packaging>

    <name>Provider</name>

    <modules>
        <module>application-standard</module>
        <module>autoclose-standard</module>
        <module>builder-standard</module>
        <module>pipeline-standard</module>
        <module>renderer-standard</module>
        <module>preoptimizer-standard</module>
        <module>merger-standard</module>
        <module>criteria-standard</module>
<<<<<<< HEAD
        <module>fieldgenerator-standard-test</module>
        <module>fieldgenerator-standard-component</module>
        <module>typeparser-standard</module>
        <module>termopmodifier-standard</module>
=======
>>>>>>> 3d5e8940
    </modules>

</project><|MERGE_RESOLUTION|>--- conflicted
+++ resolved
@@ -23,13 +23,6 @@
         <module>preoptimizer-standard</module>
         <module>merger-standard</module>
         <module>criteria-standard</module>
-<<<<<<< HEAD
-        <module>fieldgenerator-standard-test</module>
-        <module>fieldgenerator-standard-component</module>
-        <module>typeparser-standard</module>
-        <module>termopmodifier-standard</module>
-=======
->>>>>>> 3d5e8940
     </modules>
 
 </project>