package com.speedment.jpastreamer.fieldgenerator.standard;

import com.google.auto.service.AutoService;
import com.speedment.common.codegen.constant.SimpleParameterizedType;
import com.speedment.common.codegen.constant.SimpleType;
import com.speedment.common.codegen.internal.java.JavaGenerator;
import com.speedment.common.codegen.model.*;
import com.speedment.common.codegen.model.Class;
import com.speedment.common.codegen.model.Field;
import com.speedment.jpastreamer.fieldgenerator.standard.exception.FieldGeneratorProcessorException;
import com.speedment.jpastreamer.fieldgenerator.standard.util.GeneratorUtil;
import com.speedment.runtime.field.*;
import com.speedment.runtime.typemapper.TypeMapper;

import javax.annotation.processing.*;
import javax.lang.model.SourceVersion;
import javax.lang.model.element.*;
import javax.lang.model.util.Elements;
import javax.persistence.Column;
import javax.persistence.Entity;
import javax.tools.Diagnostic;
import javax.tools.JavaFileObject;
import java.io.IOException;
import java.io.Writer;
import java.lang.Enum;
import java.lang.reflect.Type;
import java.util.ArrayList;
import java.util.List;
import java.util.Set;
import java.util.stream.Collectors;

import static com.speedment.common.codegen.util.Formatting.shortName;
import static com.speedment.common.codegen.util.Formatting.ucfirst;

/**
 * JPAStreamer standard annotation processor that generates fields for classes annotated
 * with {@code Entity}.
 *
 * @author Julia Gustafsson
 * @since 0.0.9
 */

@SupportedAnnotationTypes("javax.persistence.Entity")
@SupportedSourceVersion(SourceVersion.RELEASE_8)
@AutoService(Processor.class)
public final class StandardFieldGeneratorProcessor extends AbstractProcessor {

    protected static final String GETTER_METHOD_PREFIX = "get";
    protected static final String SETTER_METHOD_PREFIX = "set";

    private ProcessingEnvironment processingEnvironment;
    private Elements elementUtils;
    private Messager messager;

    @Override
    public synchronized void init(ProcessingEnvironment env) {
        super.init(env);

        this.processingEnvironment = env;
        this.elementUtils = processingEnvironment.getElementUtils();

        messager = processingEnvironment.getMessager();
        messager.printMessage(Diagnostic.Kind.NOTE, "JPA Streamer Field Generator Processor");
    }

    @Override
    public boolean process(Set<? extends TypeElement> annotations, RoundEnvironment roundEnv) {

        if(annotations.size() == 0 || roundEnv.processingOver()) {
            // Allow other processors to run
            return false;
        }

        roundEnv.getElementsAnnotatedWith(Entity.class).stream()
                .filter(ae -> ae.getKind() == ElementKind.CLASS)
                .forEach(ae -> {
                    try {
                        generateFields(ae);
                    } catch(IOException e) {
                        e.printStackTrace();
                    }
                });

        return true;
    }

    private void generateFields(Element annotatedElement) throws IOException {

        // Retrieve all declared fields of the annotated class
        Set<? extends Element> enclosedFields = annotatedElement.getEnclosedElements().stream()
                .filter(ee -> ee.getKind().isField()
                        && !ee.getModifiers().contains(Modifier.FINAL)) // Ignore immutable fields
                .collect(Collectors.toSet());

        String entityName = shortName(annotatedElement.asType().toString());
        String genEntityName = entityName + "$";
        String fullEntityName = annotatedElement.asType().toString() + "$";

        PackageElement packageElement = processingEnvironment.getElementUtils().getPackageOf(annotatedElement);
        String packageName;
        if (packageElement.isUnnamed()) {
            messager.printMessage(Diagnostic.Kind.WARNING, "Class " + entityName + "has an unnamed package.");
            packageName = "";
        } else {
            packageName = packageElement.getQualifiedName().toString();
        }

        JavaFileObject builderFile = processingEnv.getFiler().createSourceFile(fullEntityName);
        Writer writer = builderFile.openWriter();

        File file = generatedEntity(enclosedFields, entityName, genEntityName, packageName);
        writer.write(new JavaGenerator().on(file).get());
        writer.close();
    }

    private File generatedEntity(Set<? extends Element> enclosedFields, String annotatedClassName, String genEntityName, String packageName) {

        File file = packageName.isEmpty() ?
                File.of(genEntityName + ".java") :
                File.of(packageName + "/" + genEntityName + ".java");
        Class clazz = Class.of(genEntityName).public_();
        clazz.add(Import.of(TypeMapper.class));

        enclosedFields
                .forEach(field -> {
                    addFieldToClass(field, clazz, annotatedClassName);
                });

        file.add(clazz);
        return file;
    }

    private void addFieldToClass(Element field, Class clazz, String entityName) {
        String fieldName = field.getSimpleName().toString();
        Type referenceType = referenceType(field, entityName);

        // Begin building the field value parameters
        final List<Value<?>> fieldParams = fieldParams(field, fieldName, entityName);

        clazz.add(Import.of(referenceType));
        clazz.add(Field.of(fieldName, referenceType)
                .public_().static_().final_()
                .set(Value.ofInvocation(
                        referenceType,
                        "create",
                        fieldParams.toArray(new Value<?>[0])
                ))
                .set(Javadoc.of(
                "This Field corresponds to the {@link " + entityName + "} field that can be obtained using the "
                        + "{@link " + entityName + "#get" + ucfirst(fieldName) + "()} method."
        )));
    }

    private List<Value<?>> fieldParams(Element field, String fieldName, String entityName) {
        final List<Value<?>> list = new ArrayList<>();

        list.add(Value.ofReference("DummyColumnIdentifier.INSTANCE"));

        // Add getter method reference //TODO Should we really assume getters and setters are present?
        list.add(Value.ofReference(
                entityName + "::" + GETTER_METHOD_PREFIX + ucfirst(fieldName)));

        // Add setter method reference
        list.add(Value.ofReference(
                entityName + "::" + SETTER_METHOD_PREFIX + ucfirst(fieldName)));

        // Currently no type mapper is added
<<<<<<< HEAD
        list.add(Value.ofReference("null"));
=======
        fieldParams.add(Value.ofReference("TypeMapper.identity()"));
>>>>>>> 0661beed

        // Add the 'unique' boolean to the end
        list.add(Value.ofBoolean(field.getAnnotation(Column.class).unique()));

        return list;
    }

    private Type referenceType(Element field, String entityName) throws FieldGeneratorProcessorException {

        Type fieldType = SimpleType.create(field.asType().toString());
        Type entityType = SimpleType.create(entityName);
        final Type type;

        try {
            java.lang.Class c = GeneratorUtil.parseType(field.asType().toString());
            if (c.isPrimitive()) {
                type = primitiveType(fieldType, entityType, c);
            } else if (Comparable.class.isAssignableFrom(c)) {
                type = String.class.equals(c) ?
                        SimpleParameterizedType.create(StringField.class, entityType, String.class) :
                        SimpleParameterizedType.create(ComparableField.class, entityType, fieldType, fieldType);
            } else {
                type = SimpleParameterizedType.create(ReferenceField.class, entityType, fieldType, fieldType);
            }
        } catch (IllegalArgumentException e) {
            throw new FieldGeneratorProcessorException("Type " + fieldType.getTypeName() + " was not found.");
        } catch (UnsupportedOperationException e) {
            throw new FieldGeneratorProcessorException("Primitive type " + fieldType.getTypeName() + " could not be parsed.");
        }

        return type;
    }

    private Type primitiveType(Type fieldType, Type entityType, java.lang.Class c) throws UnsupportedOperationException {
        Type type;
        switch (c.getSimpleName()) {
            case "int":
                type = SimpleParameterizedType.create(
                        IntField.class,
                        entityType,
                        Integer.class
                );
                break;
            case "byte":
                type = SimpleParameterizedType.create(
                        ByteField.class,
                        entityType,
                        Byte.class
                );
                break;
            case "short":
                type = SimpleParameterizedType.create(
                        ShortField.class,
                        entityType,
                        fieldType,
                        Short.class
                );
                break;
            case "long":
                type = SimpleParameterizedType.create(
                        LongField.class,
                        entityType,
                        Long.class
                );
                break;
            case "float":
                type = SimpleParameterizedType.create(
                        FloatField.class,
                        entityType,
                        Float.class
                );
                break;
            case "double":
                type = SimpleParameterizedType.create(
                        DoubleField.class,
                        entityType,
                        Double.class
                );
                break;
            case "char":
                type = SimpleParameterizedType.create(
                        CharField.class,
                        entityType,
                        Character.class
                );
                break;
            case "boolean":
                type = SimpleParameterizedType.create(
                        BooleanField.class,
                        entityType,
                        Boolean.class
                );
                break;
            case "enum":
                type = SimpleParameterizedType.create(
                        EnumField.class,
                        entityType,
                        Enum.class,
                        Enum.class
                );
                break;
            default : throw new UnsupportedOperationException(
                    "Unknown primitive type: '" + fieldType.getTypeName() + "'."
            );
        }
        return type;
    }
}<|MERGE_RESOLUTION|>--- conflicted
+++ resolved
@@ -164,12 +164,8 @@
         list.add(Value.ofReference(
                 entityName + "::" + SETTER_METHOD_PREFIX + ucfirst(fieldName)));
 
-        // Currently no type mapper is added
-<<<<<<< HEAD
-        list.add(Value.ofReference("null"));
-=======
-        fieldParams.add(Value.ofReference("TypeMapper.identity()"));
->>>>>>> 0661beed
+        // Add typemapper
+        list.add(Value.ofReference("TypeMapper.identity()"));
 
         // Add the 'unique' boolean to the end
         list.add(Value.ofBoolean(field.getAnnotation(Column.class).unique()));
